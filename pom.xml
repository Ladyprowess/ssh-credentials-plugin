<?xml version="1.0" encoding="utf-8"?>
<!--
 ~ The MIT License
 ~
 ~ Copyright (c) 2011-2013, CloudBees, Inc., Stephen Connolly.
 ~
 ~ Permission is hereby granted, free of charge, to any person obtaining a copy
 ~ of this software and associated documentation files (the "Software"), to deal
 ~ in the Software without restriction, including without limitation the rights
 ~ to use, copy, modify, merge, publish, distribute, sublicense, and/or sell
 ~ copies of the Software, and to permit persons to whom the Software is
 ~ furnished to do so, subject to the following conditions:
 ~
 ~ The above copyright notice and this permission notice shall be included in
 ~ all copies or substantial portions of the Software.
 ~
 ~ THE SOFTWARE IS PROVIDED "AS IS", WITHOUT WARRANTY OF ANY KIND, EXPRESS OR
 ~ IMPLIED, INCLUDING BUT NOT LIMITED TO THE WARRANTIES OF MERCHANTABILITY,
 ~ FITNESS FOR A PARTICULAR PURPOSE AND NONINFRINGEMENT. IN NO EVENT SHALL THE
 ~ AUTHORS OR COPYRIGHT HOLDERS BE LIABLE FOR ANY CLAIM, DAMAGES OR OTHER
 ~ LIABILITY, WHETHER IN AN ACTION OF CONTRACT, TORT OR OTHERWISE, ARISING FROM,
 ~ OUT OF OR IN CONNECTION WITH THE SOFTWARE OR THE USE OR OTHER DEALINGS IN
 ~ THE SOFTWARE.
 -->

<project xmlns="http://maven.apache.org/POM/4.0.0" xmlns:xsi="http://www.w3.org/2001/XMLSchema-instance" xsi:schemaLocation="http://maven.apache.org/POM/4.0.0 http://maven.apache.org/maven-v4_0_0.xsd">
  <modelVersion>4.0.0</modelVersion>

  <parent>
    <groupId>org.jenkins-ci.plugins</groupId>
    <artifactId>plugin</artifactId>
    <version>4.19</version>
    <relativePath />
  </parent>

  <artifactId>ssh-credentials</artifactId>
  <version>${revision}${changelist}</version>
  <packaging>hpi</packaging>

  <name>SSH Credentials Plugin</name>
  <description>Allows storage of SSH credentials in Jenkins</description>
  <url>https://github.com/jenkinsci/ssh-credentials-plugin/blob/master/doc/README.md</url>
  <licenses>
    <license>
      <name>MIT License</name>
      <url>https://opensource.org/licenses/MIT</url>
    </license>
  </licenses>

  <developers>
    <developer>
      <id>stephenconnolly</id>
      <name>Stephen Connolly</name>
    </developer>
    <developer>
      <id>oleg_nenashev</id>
      <name>Oleg Nenashev</name>
    </developer>
    <developer>
      <id>jvz</id>
      <name>Matt Sicker</name>
    </developer>
  </developers>

  <scm>
    <connection>scm:git:git://github.com/jenkinsci/ssh-credentials-plugin.git</connection>
    <developerConnection>scm:git:git@github.com:jenkinsci/ssh-credentials-plugin.git</developerConnection>
    <url>http://github.com/jenkinsci/ssh-credentials-plugin</url>
    <tag>${scmTag}</tag>
  </scm>

  <properties>
    <revision>1.19</revision>
    <changelist>-SNAPSHOT</changelist>
    <jenkins.version>2.282</jenkins.version>
    <java.level>8</java.level>
  </properties>

  <repositories>
    <repository>
      <id>repo.jenkins-ci.org</id>
      <url>https://repo.jenkins-ci.org/public/</url>
    </repository>
  </repositories>
  <pluginRepositories>
    <pluginRepository>
      <id>repo.jenkins-ci.org</id>
      <url>https://repo.jenkins-ci.org/public/</url>
    </pluginRepository>
  </pluginRepositories>

  <dependencyManagement>
    <dependencies>
      <dependency>
        <groupId>io.jenkins.tools.bom</groupId>
<<<<<<< HEAD
        <artifactId>bom-2.277.x</artifactId>
        <version>29</version>
=======
        <artifactId>bom-2.190.x</artifactId>
        <version>16</version>
>>>>>>> c843c033
        <scope>import</scope>
        <type>pom</type>
      </dependency>
    </dependencies>
  </dependencyManagement>

  <dependencies>
    <!-- regular dependencies -->
    <dependency>
      <groupId>com.jcraft</groupId>
      <artifactId>jsch</artifactId>
      <version>0.1.55</version>
      <optional>true</optional>
    </dependency>
    <!-- plugin dependencies -->
    <dependency>
      <groupId>org.jenkins-ci.plugins</groupId>
      <artifactId>trilead-api</artifactId>
    </dependency>
    <dependency>
      <groupId>org.jenkins-ci.plugins</groupId>
      <artifactId>credentials</artifactId>
      <version>2.5</version>
    </dependency>
    <dependency>
      <groupId>org.jenkins-ci.modules</groupId>
      <artifactId>sshd</artifactId>
      <version>3.0.3</version>
      <scope>test</scope>
    </dependency>
    <!-- test dependencies -->
    <dependency>
      <groupId>org.jenkins-ci.plugins</groupId>
      <artifactId>cloudbees-folder</artifactId>
      <version>6.14</version>
      <scope>test</scope>
    </dependency>
    <dependency>
      <groupId>io.jenkins</groupId>
      <artifactId>configuration-as-code</artifactId>
      <scope>test</scope>
    </dependency>
    <dependency>
      <groupId>io.jenkins.configuration-as-code</groupId>
      <artifactId>test-harness</artifactId>
      <scope>test</scope>
    </dependency>
  </dependencies>

</project><|MERGE_RESOLUTION|>--- conflicted
+++ resolved
@@ -93,13 +93,8 @@
     <dependencies>
       <dependency>
         <groupId>io.jenkins.tools.bom</groupId>
-<<<<<<< HEAD
         <artifactId>bom-2.277.x</artifactId>
         <version>29</version>
-=======
-        <artifactId>bom-2.190.x</artifactId>
-        <version>16</version>
->>>>>>> c843c033
         <scope>import</scope>
         <type>pom</type>
       </dependency>
